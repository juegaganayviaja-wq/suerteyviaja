--- conflicted
+++ resolved
@@ -220,7 +220,7 @@
 app.listen(PORT, '0.0.0.0', () => {
   console.log(`🚀 Backend corriendo en puerto ${PORT}`);
   console.log(`🔗 URL pública: https://viajaydisfruta.onrender.com`);
-<<<<<<< HEAD
+
 
   // Sirve archivos estáticos desde la carpeta 'public'
 app.use(express.static(path.join(__dirname, 'public')));
@@ -229,6 +229,5 @@
 app.get('/', (req, res) => {
   res.sendFile(path.join(__dirname, 'public', 'index.html'));
 });
-=======
->>>>>>> ba243b30
+
 });